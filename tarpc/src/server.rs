// Copyright 2018 Google LLC
//
// Use of this source code is governed by an MIT-style
// license that can be found in the LICENSE file or at
// https://opensource.org/licenses/MIT.

//! Provides a server that concurrently handles many connections sending multiplexed requests.

use crate::{
    cancellations::{cancellations, CanceledRequests, RequestCancellation},
    context::{self, SpanExt},
    trace, ChannelError, ClientMessage, Request, Response, ServerError, Transport,
};
use ::tokio::sync::mpsc;
use futures::{
    future::{AbortRegistration, Abortable},
    prelude::*,
    ready,
    stream::Fuse,
    task::*,
};
use in_flight_requests::{AlreadyExistsError, InFlightRequests};
use pin_project::pin_project;
use std::{convert::TryFrom, error::Error, fmt, marker::PhantomData, pin::Pin, sync::Arc};
use tracing::{info_span, instrument::Instrument, Span};

mod in_flight_requests;
pub mod request_hook;
#[cfg(test)]
mod testing;

/// Provides functionality to apply server limits.
pub mod limits;

/// Provides helper methods for streams of Channels.
pub mod incoming;

use request_hook::{
    AfterRequest, BeforeRequest, HookThenServe, HookThenServeThenHook, ServeThenHook,
};

/// Settings that control the behavior of [channels](Channel).
#[derive(Clone, Debug)]
pub struct Config {
    /// Controls the buffer size of the in-process channel over which a server's handlers send
    /// responses to the [`Channel`]. In other words, this is the number of responses that can sit
    /// in the outbound queue before request handlers begin blocking.
    pub pending_response_buffer: usize,
}

impl Default for Config {
    fn default() -> Self {
        Config {
            pending_response_buffer: 100,
        }
    }
}

impl Config {
    /// Returns a channel backed by `transport` and configured with `self`.
    pub fn channel<Req, Resp, T>(self, transport: T) -> BaseChannel<Req, Resp, T>
    where
        T: Transport<Response<Resp>, ClientMessage<Req>>,
    {
        BaseChannel::new(self, transport)
    }
}

/// Equivalent to a `FnOnce(Req) -> impl Future<Output = Resp>`.
#[allow(async_fn_in_trait)]
pub trait Serve {
    /// Type of request.
    type Req;

    /// Type of response.
    type Resp;

    /// Responds to a single request.
    async fn serve(self, ctx: context::Context, req: Self::Req) -> Result<Self::Resp, ServerError>;

    /// Extracts a method name from the request.
    fn method(&self, _request: &Self::Req) -> Option<&'static str> {
        None
    }

    /// Runs a hook before execution of the request.
    ///
    /// If the hook returns an error, the request will not be executed and the error will be
    /// returned instead.
    ///
    /// The hook can also modify the request context. This could be used, for example, to enforce a
    /// maximum deadline on all requests.
    ///
    /// Any type that implements [`BeforeRequest`] can be used as the hook. Types that implement
    /// `FnMut(&mut Context, &RequestType) -> impl Future<Output = Result<(), ServerError>>` can
    /// also be used.
    ///
    /// # Example
    ///
    /// ```rust
    /// use futures::{executor::block_on, future};
    /// use tarpc::{context, ServerError, server::{Serve, serve}};
    /// use std::io;
    ///
    /// let serve = serve(|_ctx, i| async move { Ok(i + 1) })
    ///     .before(|_ctx: &mut context::Context, req: &i32| {
    ///         future::ready(
    ///             if *req == 1 {
    ///                 Err(ServerError::new(
    ///                     io::ErrorKind::Other,
    ///                     format!("I don't like {req}")))
    ///             } else {
    ///                 Ok(())
    ///             })
    ///     });
    /// let response = serve.serve(context::current(), 1);
    /// assert!(block_on(response).is_err());
    /// ```
    fn before<Hook>(self, hook: Hook) -> HookThenServe<Self, Hook>
    where
        Hook: BeforeRequest<Self::Req>,
        Self: Sized,
    {
        HookThenServe::new(self, hook)
    }

    /// Runs a hook after completion of a request.
    ///
    /// The hook can modify the request context and the response.
    ///
    /// Any type that implements [`AfterRequest`] can be used as the hook. Types that implement
    /// `FnMut(&mut Context, &mut Result<ResponseType, ServerError>) -> impl Future<Output = ()>`
    /// can also be used.
    ///
    /// # Example
    ///
    /// ```rust
    /// use futures::{executor::block_on, future};
    /// use tarpc::{context, ServerError, server::{Serve, serve}};
    /// use std::io;
    ///
    /// let serve = serve(
    ///     |_ctx, i| async move {
    ///         if i == 1 {
    ///             Err(ServerError::new(
    ///                 io::ErrorKind::Other,
    ///                 format!("{i} is the loneliest number")))
    ///         } else {
    ///             Ok(i + 1)
    ///         }
    ///     })
    ///     .after(|_ctx: &mut context::Context, resp: &mut Result<i32, ServerError>| {
    ///         if let Err(e) = resp {
    ///             eprintln!("server error: {e:?}");
    ///         }
    ///         future::ready(())
    ///     });
    ///
    /// let response = serve.serve(context::current(), 1);
    /// assert!(block_on(response).is_err());
    /// ```
    fn after<Hook>(self, hook: Hook) -> ServeThenHook<Self, Hook>
    where
        Hook: AfterRequest<Self::Resp>,
        Self: Sized,
    {
        ServeThenHook::new(self, hook)
    }

    /// Runs a hook before and after execution of the request.
    ///
    /// If the hook returns an error, the request will not be executed and the error will be
    /// returned instead.
    ///
    /// The hook can also modify the request context and the response. This could be used, for
    /// example, to enforce a maximum deadline on all requests.
    ///
    /// # Example
    ///
    /// ```rust
    /// use futures::{executor::block_on, future};
    /// use tarpc::{
    ///     context, ServerError, server::{Serve, serve, request_hook::{BeforeRequest, AfterRequest}}
    /// };
    /// use std::{io, time::Instant};
    ///
    /// struct PrintLatency(Instant);
    ///
    /// impl<Req> BeforeRequest<Req> for PrintLatency {
    ///     async fn before(&mut self, _: &mut context::Context, _: &Req) -> Result<(), ServerError> {
    ///         self.0 = Instant::now();
    ///         Ok(())
    ///     }
    /// }
    ///
    /// impl<Resp> AfterRequest<Resp> for PrintLatency {
    ///     async fn after(
    ///         &mut self,
    ///         _: &mut context::Context,
    ///         _: &mut Result<Resp, ServerError>,
    ///     ) {
    ///         tracing::info!("Elapsed: {:?}", self.0.elapsed());
    ///     }
    /// }
    ///
    /// let serve = serve(|_ctx, i| async move {
    ///         Ok(i + 1)
    ///     }).before_and_after(PrintLatency(Instant::now()));
    /// let response = serve.serve(context::current(), 1);
    /// assert!(block_on(response).is_ok());
    /// ```
    fn before_and_after<Hook>(
        self,
        hook: Hook,
    ) -> HookThenServeThenHook<Self::Req, Self::Resp, Self, Hook>
    where
        Hook: BeforeRequest<Self::Req> + AfterRequest<Self::Resp>,
        Self: Sized,
    {
        HookThenServeThenHook::new(self, hook)
    }
}

/// A Serve wrapper around a Fn.
#[derive(Debug)]
pub struct ServeFn<Req, Resp, F> {
    f: F,
    data: PhantomData<fn(Req) -> Resp>,
}

impl<Req, Resp, F> Clone for ServeFn<Req, Resp, F>
where
    F: Clone,
{
    fn clone(&self) -> Self {
        Self {
            f: self.f.clone(),
            data: PhantomData,
        }
    }
}

impl<Req, Resp, F> Copy for ServeFn<Req, Resp, F> where F: Copy {}

/// Creates a [`Serve`] wrapper around a `FnOnce(context::Context, Req) -> impl Future<Output =
/// Result<Resp, ServerError>>`.
pub fn serve<Req, Resp, Fut, F>(f: F) -> ServeFn<Req, Resp, F>
where
    F: FnOnce(context::Context, Req) -> Fut,
    Fut: Future<Output = Result<Resp, ServerError>>,
{
    ServeFn {
        f,
        data: PhantomData,
    }
}

impl<Req, Resp, Fut, F> Serve for ServeFn<Req, Resp, F>
where
    F: FnOnce(context::Context, Req) -> Fut,
    Fut: Future<Output = Result<Resp, ServerError>>,
{
    type Req = Req;
    type Resp = Resp;

    async fn serve(self, ctx: context::Context, req: Req) -> Result<Resp, ServerError> {
        (self.f)(ctx, req).await
    }
}

/// BaseChannel is the standard implementation of a [`Channel`].
///
/// BaseChannel manages a [`Transport`](Transport) of client [`messages`](ClientMessage) and
/// implements a [`Stream`] of [requests](TrackedRequest). See the [`Channel`] documentation for
/// how to use channels.
///
/// Besides requests, the other type of client message handled by `BaseChannel` is [cancellation
/// messages](ClientMessage::Cancel). `BaseChannel` does not allow direct access to cancellation
/// messages. Instead, it internally handles them by cancelling corresponding requests (removing
/// the corresponding in-flight requests and aborting their handlers).
#[pin_project]
pub struct BaseChannel<Req, Resp, T> {
    config: Config,
    /// Writes responses to the wire and reads requests off the wire.
    #[pin]
    transport: Fuse<T>,
    /// In-flight requests that were dropped by the server before completion.
    #[pin]
    canceled_requests: CanceledRequests,
    /// Notifies `canceled_requests` when a request is canceled.
    request_cancellation: RequestCancellation,
    /// Holds data necessary to clean up in-flight requests.
    in_flight_requests: InFlightRequests,
    /// Types the request and response.
    ghost: PhantomData<(fn() -> Req, fn(Resp))>,
}

impl<Req, Resp, T> BaseChannel<Req, Resp, T>
where
    T: Transport<Response<Resp>, ClientMessage<Req>>,
{
    /// Creates a new channel backed by `transport` and configured with `config`.
    pub fn new(config: Config, transport: T) -> Self {
        let (request_cancellation, canceled_requests) = cancellations();
        BaseChannel {
            config,
            transport: transport.fuse(),
            canceled_requests,
            request_cancellation,
            in_flight_requests: InFlightRequests::default(),
            ghost: PhantomData,
        }
    }

    /// Creates a new channel backed by `transport` and configured with the defaults.
    pub fn with_defaults(transport: T) -> Self {
        Self::new(Config::default(), transport)
    }

    /// Returns the inner transport over which messages are sent and received.
    pub fn get_ref(&self) -> &T {
        self.transport.get_ref()
    }

    /// Returns the inner transport over which messages are sent and received.
    pub fn get_pin_ref(self: Pin<&mut Self>) -> Pin<&mut T> {
        self.project().transport.get_pin_mut()
    }

    fn in_flight_requests_mut<'a>(self: &'a mut Pin<&mut Self>) -> &'a mut InFlightRequests {
        self.as_mut().project().in_flight_requests
    }

    fn canceled_requests_pin_mut<'a>(
        self: &'a mut Pin<&mut Self>,
    ) -> Pin<&'a mut CanceledRequests> {
        self.as_mut().project().canceled_requests
    }

    fn transport_pin_mut<'a>(self: &'a mut Pin<&mut Self>) -> Pin<&'a mut Fuse<T>> {
        self.as_mut().project().transport
    }

    fn start_request(
        mut self: Pin<&mut Self>,
        mut request: Request<Req>,
    ) -> Result<TrackedRequest<Req>, AlreadyExistsError> {
        let span = info_span!(
            "RPC",
            rpc.trace_id = %request.context.trace_id(),
            rpc.deadline = %humantime::format_rfc3339(request.context.deadline),
            otel.kind = "server",
            otel.name = tracing::field::Empty,
        );
        span.set_context(&request.context);
        request.context.trace_context = trace::Context::try_from(&span).unwrap_or_else(|_| {
            tracing::trace!(
                "OpenTelemetry subscriber not installed; making unsampled \
                            child context."
            );
            request.context.trace_context.new_child()
        });
        let entered = span.enter();
        tracing::info!("ReceiveRequest");
        let start = self.in_flight_requests_mut().start_request(
            request.id,
            request.context.deadline,
            span.clone(),
        );
        match start {
            Ok(abort_registration) => {
                drop(entered);
                Ok(TrackedRequest {
                    abort_registration,
                    span,
                    response_guard: ResponseGuard {
                        request_id: request.id,
                        request_cancellation: self.request_cancellation.clone(),
                        cancel: false,
                    },
                    request,
                })
            }
            Err(AlreadyExistsError) => {
                tracing::trace!("DuplicateRequest");
                Err(AlreadyExistsError)
            }
        }
    }
}

impl<Req, Resp, T> fmt::Debug for BaseChannel<Req, Resp, T> {
    fn fmt(&self, f: &mut fmt::Formatter<'_>) -> fmt::Result {
        write!(f, "BaseChannel")
    }
}

/// A request tracked by a [`Channel`].
#[derive(Debug)]
pub struct TrackedRequest<Req> {
    /// The request sent by the client.
    pub request: Request<Req>,
    /// A registration to abort a future when the [`Channel`] that produced this request stops
    /// tracking it.
    pub abort_registration: AbortRegistration,
    /// A span representing the server processing of this request.
    pub span: Span,
    /// An inert response guard. Becomes active in an InFlightRequest.
    pub response_guard: ResponseGuard,
}

/// The server end of an open connection with a client, receiving requests from, and sending
/// responses to, the client. `Channel` is a [`Transport`] with request lifecycle management.
///
/// The ways to use a Channel, in order of simplest to most complex, is:
/// 1. [`Channel::execute`] - Requires the `tokio1` feature. This method is best for those who
///    do not have specific scheduling needs and whose services are `Send + 'static`.
/// 2. [`Channel::requests`] - This method is best for those who need direct access to individual
///    requests, or are not using `tokio`, or want control over [futures](Future) scheduling.
///    [`Requests`] is a stream of [`InFlightRequests`](InFlightRequest), each which has an
///    [`execute`](InFlightRequest::execute) method. If using `execute`, request processing will
///    automatically cease when either the request deadline is reached or when a corresponding
///    cancellation message is received by the Channel.
/// 3. [`Stream::next`](futures::stream::StreamExt::next) /
///    [`Sink::send`](futures::sink::SinkExt::send) - A user is free to manually read requests
///    from, and send responses into, a Channel in lieu of the previous methods. Channels stream
///    [`TrackedRequests`](TrackedRequest), which, in addition to the request itself, contains the
///    server [`Span`], request lifetime [`AbortRegistration`], and an inert [`ResponseGuard`].
///    Wrapping response logic in an [`Abortable`] future using the abort registration will ensure
///    that the response does not execute longer than the request deadline. The `Channel` itself
///    will clean up request state once either the deadline expires, or the response guard is
///    dropped, or a response is sent.
///
/// Channels must be implemented using the decorator pattern: the only way to create a
/// `TrackedRequest` is to get one from another `Channel`. Ultimately, all `TrackedRequests` are
/// created by [`BaseChannel`].
pub trait Channel
where
    Self: Transport<Response<<Self as Channel>::Resp>, TrackedRequest<<Self as Channel>::Req>>,
{
    /// Type of request item.
    type Req;

    /// Type of response sink item.
    type Resp;

    /// The wrapped transport.
    type Transport;

    /// Configuration of the channel.
    fn config(&self) -> &Config;

    /// Returns the number of in-flight requests over this channel.
    fn in_flight_requests(&self) -> usize;

    /// Returns the transport underlying the channel.
    fn transport(&self) -> &Self::Transport;

    /// Caps the number of concurrent requests to `limit`. An error will be returned for requests
    /// over the concurrency limit.
    ///
    /// Note that this is a very
    /// simplistic throttling heuristic. It is easy to set a number that is too low for the
    /// resources available to the server. For production use cases, a more advanced throttler is
    /// likely needed.
    fn max_concurrent_requests(
        self,
        limit: usize,
    ) -> limits::requests_per_channel::MaxRequests<Self>
    where
        Self: Sized,
    {
        limits::requests_per_channel::MaxRequests::new(self, limit)
    }

    /// Returns a stream of requests that automatically handle request cancellation and response
    /// routing.
    ///
    /// This is a terminal operation. After calling `requests`, the channel cannot be retrieved,
    /// and the only way to complete requests is via [`Requests::execute`] or
    /// [`InFlightRequest::execute`].
    ///
    /// # Example
    ///
    /// ```rust
    /// use tarpc::{
    ///     context,
    ///     client::{self, NewClient},
    ///     server::{self, BaseChannel, Channel, serve},
    ///     transport,
    /// };
    /// use futures::prelude::*;
    ///
    /// #[tokio::main]
    /// async fn main() {
    ///     let (tx, rx) = transport::channel::unbounded();
    ///     let server = BaseChannel::new(server::Config::default(), rx);
    ///     let NewClient { client, dispatch } = client::new(client::Config::default(), tx);
    ///     tokio::spawn(dispatch);
    ///
    ///     let mut requests = server.requests();
    ///     tokio::spawn(async move {
    ///         while let Some(Ok(request)) = requests.next().await {
    ///             tokio::spawn(request.execute(serve(|_, i| async move { Ok(i + 1) })));
    ///         }
    ///     });
    ///     assert_eq!(client.call(context::current(), "AddOne", 1).await.unwrap(), 2);
    /// }
    /// ```
    fn requests(self) -> Requests<Self>
    where
        Self: Sized,
    {
        let (responses_tx, responses) = mpsc::channel(self.config().pending_response_buffer);

        Requests {
            channel: self,
            pending_responses: responses,
            responses_tx,
        }
    }

<<<<<<< HEAD
    /// Runs the channel until completion by executing all requests using the given service
    /// function. Request handlers are run concurrently by [spawning](::tokio::spawn) on tokio's
    /// default executor.
    #[cfg(feature = "tokio1")]
    #[cfg_attr(docsrs, doc(cfg(feature = "tokio1")))]
    fn execute<S,F>(self, serve: S, shutdown_callback: F) -> self::tokio::TokioChannelExecutor<Requests<Self>, S,F>
    where
        Self: Sized,
        S: Serve<Self::Req, Resp = Self::Resp> + Send + 'static,
        S::Fut: Send,
        Self::Req: Send + 'static,
        Self::Resp: Send + 'static,
        F: FnOnce() + Send + 'static,
=======
    /// Returns a stream of request execution futures. Each future represents an in-flight request
    /// being responded to by the server. The futures must be awaited or spawned to complete their
    /// requests.
    ///
    /// # Example
    ///
    /// ```rust
    /// use tarpc::{context, client, server::{self, BaseChannel, Channel, serve}, transport};
    /// use futures::prelude::*;
    /// use tracing_subscriber::prelude::*;
    ///
    /// #[derive(PartialEq, Eq, Debug)]
    /// struct MyInt(i32);
    ///
    /// # #[cfg(not(feature = "tokio1"))]
    /// # fn main() {}
    /// # #[cfg(feature = "tokio1")]
    /// #[tokio::main]
    /// async fn main() {
    ///     let (tx, rx) = transport::channel::unbounded();
    ///     let client = client::new(client::Config::default(), tx).spawn();
    ///     let channel = BaseChannel::with_defaults(rx);
    ///     tokio::spawn(
    ///         channel.execute(serve(|_, MyInt(i)| async move { Ok(MyInt(i + 1)) }))
    ///            .for_each(|response| async move {
    ///                tokio::spawn(response);
    ///            }));
    ///     assert_eq!(
    ///         client.call(context::current(), "AddOne", MyInt(1)).await.unwrap(),
    ///         MyInt(2));
    /// }
    /// ```
    fn execute<S>(self, serve: S) -> impl Stream<Item = impl Future<Output = ()>>
    where
        Self: Sized,
        S: Serve<Req = Self::Req, Resp = Self::Resp> + Clone,
>>>>>>> a3d00b07
    {
        self.requests().execute(serve,shutdown_callback)
    }
}

impl<Req, Resp, T> Stream for BaseChannel<Req, Resp, T>
where
    T: Transport<Response<Resp>, ClientMessage<Req>>,
{
    type Item = Result<TrackedRequest<Req>, ChannelError<T::Error>>;

    fn poll_next(mut self: Pin<&mut Self>, cx: &mut Context) -> Poll<Option<Self::Item>> {
        #[derive(Clone, Copy, Debug)]
        enum ReceiverStatus {
            Ready,
            Pending,
            Closed,
        }

        impl ReceiverStatus {
            fn combine(self, other: Self) -> Self {
                use ReceiverStatus::*;
                match (self, other) {
                    (Ready, _) | (_, Ready) => Ready,
                    (Closed, Closed) => Closed,
                    (Pending, Closed) | (Closed, Pending) | (Pending, Pending) => Pending,
                }
            }
        }

        use ReceiverStatus::*;

        loop {
            let cancellation_status = match self.canceled_requests_pin_mut().poll_recv(cx) {
                Poll::Ready(Some(request_id)) => {
                    if let Some(span) = self.in_flight_requests_mut().remove_request(request_id) {
                        let _entered = span.enter();
                        tracing::info!("ResponseCancelled");
                    }
                    Ready
                }
                // Pending cancellations don't block Channel closure, because all they do is ensure
                // the Channel's internal state is cleaned up. But Channel closure also cleans up
                // the Channel state, so there's no reason to wait on a cancellation before
                // closing.
                //
                // Ready(None) can't happen, since `self` holds a Cancellation.
                Poll::Pending | Poll::Ready(None) => Closed,
            };

            let expiration_status = match self.in_flight_requests_mut().poll_expired(cx) {
                // No need to send a response, since the client wouldn't be waiting for one
                // anymore.
                Poll::Ready(Some(_)) => Ready,
                Poll::Ready(None) => Closed,
                Poll::Pending => Pending,
            };

            let request_status = match self
                .transport_pin_mut()
                .poll_next(cx)
                .map_err(|e| ChannelError::Read(Arc::new(e)))?
            {
                Poll::Ready(Some(message)) => match message {
                    ClientMessage::Request(request) => {
                        match self.as_mut().start_request(request) {
                            Ok(request) => return Poll::Ready(Some(Ok(request))),
                            Err(AlreadyExistsError) => {
                                // Instead of closing the channel if a duplicate request is sent,
                                // just ignore it, since it's already being processed. Note that we
                                // cannot return Poll::Pending here, since nothing has scheduled a
                                // wakeup yet.
                                continue;
                            }
                        }
                    }
                    ClientMessage::Cancel {
                        trace_context,
                        request_id,
                    } => {
                        if !self.in_flight_requests_mut().cancel_request(request_id) {
                            tracing::trace!(
                                rpc.trace_id = %trace_context.trace_id,
                                "Received cancellation, but response handler is already complete.",
                            );
                        }
                        Ready
                    }
                },
                Poll::Ready(None) => Closed,
                Poll::Pending => Pending,
            };

            let status = cancellation_status
                .combine(expiration_status)
                .combine(request_status);

            tracing::trace!(
                "Cancellations: {cancellation_status:?}, \
                Expired requests: {expiration_status:?}, \
                Inbound: {request_status:?}, \
                Overall: {status:?}",
            );
            match status {
                Ready => continue,
                Closed => return Poll::Ready(None),
                Pending => return Poll::Pending,
            }
        }
    }
}

impl<Req, Resp, T> Sink<Response<Resp>> for BaseChannel<Req, Resp, T>
where
    T: Transport<Response<Resp>, ClientMessage<Req>>,
    T::Error: Error,
{
    type Error = ChannelError<T::Error>;

    fn poll_ready(self: Pin<&mut Self>, cx: &mut Context) -> Poll<Result<(), Self::Error>> {
        self.project()
            .transport
            .poll_ready(cx)
            .map_err(ChannelError::Ready)
    }

    fn start_send(mut self: Pin<&mut Self>, response: Response<Resp>) -> Result<(), Self::Error> {
        if let Some(span) = self
            .in_flight_requests_mut()
            .remove_request(response.request_id)
        {
            let _entered = span.enter();
            tracing::info!("SendResponse");
            self.project()
                .transport
                .start_send(response)
                .map_err(ChannelError::Write)
        } else {
            // If the request isn't tracked anymore, there's no need to send the response.
            Ok(())
        }
    }

    fn poll_flush(self: Pin<&mut Self>, cx: &mut Context) -> Poll<Result<(), Self::Error>> {
        tracing::trace!("poll_flush");
        self.project()
            .transport
            .poll_flush(cx)
            .map_err(ChannelError::Flush)
    }

    fn poll_close(self: Pin<&mut Self>, cx: &mut Context) -> Poll<Result<(), Self::Error>> {
        self.project()
            .transport
            .poll_close(cx)
            .map_err(ChannelError::Close)
    }
}

impl<Req, Resp, T> AsRef<T> for BaseChannel<Req, Resp, T> {
    fn as_ref(&self) -> &T {
        self.transport.get_ref()
    }
}

impl<Req, Resp, T> Channel for BaseChannel<Req, Resp, T>
where
    T: Transport<Response<Resp>, ClientMessage<Req>>,
{
    type Req = Req;
    type Resp = Resp;
    type Transport = T;

    fn config(&self) -> &Config {
        &self.config
    }

    fn in_flight_requests(&self) -> usize {
        self.in_flight_requests.len()
    }

    fn transport(&self) -> &Self::Transport {
        self.get_ref()
    }
}

/// A stream of requests coming over a channel. `Requests` also drives the sending of responses, so
/// it must be continually polled to ensure progress.
#[pin_project]
pub struct Requests<C>
where
    C: Channel,
{
    #[pin]
    channel: C,
    /// Responses waiting to be written to the wire.
    pending_responses: mpsc::Receiver<Response<C::Resp>>,
    /// Handed out to request handlers to fan in responses.
    responses_tx: mpsc::Sender<Response<C::Resp>>,
}

impl<C> Requests<C>
where
    C: Channel,
{
    /// Returns a reference to the inner channel over which messages are sent and received.
    pub fn channel(&self) -> &C {
        &self.channel
    }

    /// Returns the inner channel over which messages are sent and received.
    pub fn channel_pin_mut<'a>(self: &'a mut Pin<&mut Self>) -> Pin<&'a mut C> {
        self.as_mut().project().channel
    }

    /// Returns the inner channel over which messages are sent and received.
    pub fn pending_responses_mut<'a>(
        self: &'a mut Pin<&mut Self>,
    ) -> &'a mut mpsc::Receiver<Response<C::Resp>> {
        self.as_mut().project().pending_responses
    }

    fn pump_read(
        mut self: Pin<&mut Self>,
        cx: &mut Context<'_>,
    ) -> Poll<Option<Result<InFlightRequest<C::Req, C::Resp>, C::Error>>> {
        self.channel_pin_mut().poll_next(cx).map_ok(
            |TrackedRequest {
                 request,
                 abort_registration,
                 span,
                 mut response_guard,
             }| {
                // The response guard becomes active once in an InFlightRequest.
                response_guard.cancel = true;
                {
                    let _entered = span.enter();
                    tracing::info!("BeginRequest");
                }
                InFlightRequest {
                    request,
                    abort_registration,
                    span,
                    response_guard,
                    response_tx: self.responses_tx.clone(),
                }
            },
        )
    }

    fn pump_write(
        mut self: Pin<&mut Self>,
        cx: &mut Context<'_>,
        read_half_closed: bool,
    ) -> Poll<Option<Result<(), C::Error>>> {
        match self.as_mut().poll_next_response(cx)? {
            Poll::Ready(Some(response)) => {
                // A Ready result from poll_next_response means the Channel is ready to be written
                // to. Therefore, we can call start_send without worry of a full buffer.
                self.channel_pin_mut().start_send(response)?;
                Poll::Ready(Some(Ok(())))
            }
            Poll::Ready(None) => {
                // Shutdown can't be done before we finish pumping out remaining responses.
                ready!(self.channel_pin_mut().poll_flush(cx)?);
                Poll::Ready(None)
            }
            Poll::Pending => {
                // No more requests to process, so flush any requests buffered in the transport.
                ready!(self.channel_pin_mut().poll_flush(cx)?);

                // Being here means there are no staged requests and all written responses are
                // fully flushed. So, if the read half is closed and there are no in-flight
                // requests, then we can close the write half.
                if read_half_closed && self.channel.in_flight_requests() == 0 {
                    Poll::Ready(None)
                } else {
                    Poll::Pending
                }
            }
        }
    }

    /// Yields a response ready to be written to the Channel sink.
    ///
    /// Note that a response will only be yielded if the Channel is *ready* to be written to (i.e.
    /// start_send would succeed).
    fn poll_next_response(
        mut self: Pin<&mut Self>,
        cx: &mut Context<'_>,
    ) -> Poll<Option<Result<Response<C::Resp>, C::Error>>> {
        ready!(self.ensure_writeable(cx)?);

        match ready!(self.pending_responses_mut().poll_recv(cx)) {
            Some(response) => Poll::Ready(Some(Ok(response))),
            None => {
                // This branch likely won't happen, since the Requests stream is holding a Sender.
                Poll::Ready(None)
            }
        }
    }

    /// Returns Ready if writing a message to the Channel would not fail due to a full buffer. If
    /// the Channel is not ready to be written to, flushes it until it is ready.
    fn ensure_writeable<'a>(
        self: &'a mut Pin<&mut Self>,
        cx: &mut Context<'_>,
    ) -> Poll<Option<Result<(), C::Error>>> {
        while self.channel_pin_mut().poll_ready(cx)?.is_pending() {
            ready!(self.channel_pin_mut().poll_flush(cx)?);
        }
        Poll::Ready(Some(Ok(())))
    }

    /// Returns a stream of request execution futures. Each future represents an in-flight request
    /// being responded to by the server. The futures must be awaited or spawned to complete their
    /// requests.
    ///
    /// If the channel encounters an error, the stream is terminated and the error is logged.
    ///
    /// # Example
    ///
    /// ```rust
    /// use tarpc::{context, client, server::{self, BaseChannel, Channel, serve}, transport};
    /// use futures::prelude::*;
    ///
    /// # #[cfg(not(feature = "tokio1"))]
    /// # fn main() {}
    /// # #[cfg(feature = "tokio1")]
    /// #[tokio::main]
    /// async fn main() {
    ///     let (tx, rx) = transport::channel::unbounded();
    ///     let requests = BaseChannel::new(server::Config::default(), rx).requests();
    ///     let client = client::new(client::Config::default(), tx).spawn();
    ///     tokio::spawn(
    ///         requests.execute(serve(|_, i| async move { Ok(i + 1) }))
    ///            .for_each(|response| async move {
    ///                tokio::spawn(response);
    ///            }));
    ///     assert_eq!(client.call(context::current(), "AddOne", 1).await.unwrap(), 2);
    /// }
    /// ```
    pub fn execute<S>(self, serve: S) -> impl Stream<Item = impl Future<Output = ()>>
    where
        S: Serve<Req = C::Req, Resp = C::Resp> + Clone,
    {
        self.take_while(|result| {
            if let Err(e) = result {
                tracing::warn!("Requests stream errored out: {}", e);
            }
            futures::future::ready(result.is_ok())
        })
        .filter_map(|result| async move { result.ok() })
        .map(move |request| {
            let serve = serve.clone();
            request.execute(serve)
        })
    }
}

impl<C> fmt::Debug for Requests<C>
where
    C: Channel,
{
    fn fmt(&self, fmt: &mut fmt::Formatter<'_>) -> fmt::Result {
        write!(fmt, "Requests")
    }
}

/// A fail-safe to ensure requests are properly canceled if request processing is aborted before
/// completing.
#[derive(Debug)]
pub struct ResponseGuard {
    request_cancellation: RequestCancellation,
    request_id: u64,
    cancel: bool,
}

impl Drop for ResponseGuard {
    fn drop(&mut self) {
        if self.cancel {
            self.request_cancellation.cancel(self.request_id);
        }
    }
}

/// A request produced by [Channel::requests].
///
/// If dropped without calling [`execute`](InFlightRequest::execute), a cancellation message will
/// be sent to the Channel to clean up associated request state.
#[derive(Debug)]
pub struct InFlightRequest<Req, Res> {
    request: Request<Req>,
    abort_registration: AbortRegistration,
    response_guard: ResponseGuard,
    span: Span,
    response_tx: mpsc::Sender<Response<Res>>,
}

impl<Req, Res> InFlightRequest<Req, Res> {
    /// Returns a reference to the request.
    pub fn get(&self) -> &Request<Req> {
        &self.request
    }

    /// Returns a [future](Future) that executes the request using the given [service
    /// function](Serve). The service function's output is automatically sent back to the [Channel]
    /// that yielded this request. The request will be executed in the scope of this request's
    /// context.
    ///
    /// The returned future will stop executing when the first of the following conditions is met:
    ///
    /// 1. The channel that yielded this request receives a [cancellation
    ///    message](ClientMessage::Cancel) for this request.
    /// 2. The request [deadline](crate::context::Context::deadline) is reached.
    /// 3. The service function completes.
    ///
    /// If the returned Future is dropped before completion, a cancellation message will be sent to
    /// the Channel to clean up associated request state.
    ///
    /// # Example
    ///
    /// ```rust
    /// use tarpc::{
    ///     context,
    ///     client::{self, NewClient},
    ///     server::{self, BaseChannel, Channel, serve},
    ///     transport,
    /// };
    /// use futures::prelude::*;
    ///
    /// #[tokio::main]
    /// async fn main() {
    ///     let (tx, rx) = transport::channel::unbounded();
    ///     let server = BaseChannel::new(server::Config::default(), rx);
    ///     let NewClient { client, dispatch } = client::new(client::Config::default(), tx);
    ///     tokio::spawn(dispatch);
    ///
    ///     tokio::spawn(async move {
    ///         let mut requests = server.requests();
    ///         while let Some(Ok(in_flight_request)) = requests.next().await {
    ///             in_flight_request.execute(serve(|_, i| async move { Ok(i + 1) })).await;
    ///         }
    ///
    ///     });
    ///     assert_eq!(client.call(context::current(), "AddOne", 1).await.unwrap(), 2);
    /// }
    /// ```
    ///
    pub async fn execute<S>(self, serve: S)
    where
        S: Serve<Req = Req, Resp = Res>,
    {
        let Self {
            response_tx,
            mut response_guard,
            abort_registration,
            span,
            request:
                Request {
                    context,
                    message,
                    id: request_id,
                },
        } = self;
        let method = serve.method(&message);
        span.record("otel.name", method.unwrap_or(""));
        let _ = Abortable::new(
            async move {
                let message = serve.serve(context, message).await;
                tracing::info!("CompleteRequest");
                let response = Response {
                    request_id,
                    message,
                };
                let _ = response_tx.send(response).await;
                tracing::info!("BufferResponse");
            },
            abort_registration,
        )
        .instrument(span)
        .await;
        // Request processing has completed, meaning either the channel canceled the request or
        // a request was sent back to the channel. Either way, the channel will clean up the
        // request data, so the request does not need to be canceled.
        response_guard.cancel = false;
    }
}

fn print_err(e: &(dyn Error + 'static)) -> String {
    anyhow::Chain::new(e)
        .map(|e| e.to_string())
        .collect::<Vec<_>>()
        .join(": ")
}

impl<C> Stream for Requests<C>
where
    C: Channel,
{
    type Item = Result<InFlightRequest<C::Req, C::Resp>, C::Error>;

    fn poll_next(mut self: Pin<&mut Self>, cx: &mut Context<'_>) -> Poll<Option<Self::Item>> {
        loop {
            let read = self.as_mut().pump_read(cx).map_err(|e| {
                tracing::trace!("read: {}", print_err(&e));
                e
            })?;
            let read_closed = matches!(read, Poll::Ready(None));
            let write = self.as_mut().pump_write(cx, read_closed).map_err(|e| {
                tracing::trace!("write: {}", print_err(&e));
                e
            })?;
            match (read, write) {
                (Poll::Ready(None), Poll::Ready(None)) => {
                    tracing::trace!("read: Poll::Ready(None), write: Poll::Ready(None)");
                    return Poll::Ready(None);
                }
                (Poll::Ready(Some(request_handler)), _) => {
                    tracing::trace!("read: Poll::Ready(Some), write: _");
                    return Poll::Ready(Some(Ok(request_handler)));
                }
                (_, Poll::Ready(Some(()))) => {
                    tracing::trace!("read: _, write: Poll::Ready(Some)");
                }
                (read @ Poll::Pending, write) | (read, write @ Poll::Pending) => {
                    tracing::trace!(
                        "read pending: {}, write pending: {}",
                        read.is_pending(),
                        write.is_pending()
                    );
                    return Poll::Pending;
                }
            }
        }
    }
}

#[cfg(test)]
mod tests {
    use super::{
        in_flight_requests::AlreadyExistsError, serve, AfterRequest, BaseChannel, BeforeRequest,
        Channel, Config, Requests, Serve,
    };
    use crate::{
        context, trace,
        transport::channel::{self, UnboundedChannel},
        ClientMessage, Request, Response, ServerError,
    };
    use assert_matches::assert_matches;
    use futures::{
        future::{pending, AbortRegistration, Abortable, Aborted},
        prelude::*,
        Future,
    };
    use futures_test::task::noop_context;
    use std::{
        io,
        pin::Pin,
        task::Poll,
        time::{Duration, Instant, SystemTime},
    };

    fn test_channel<Req, Resp>() -> (
        Pin<Box<BaseChannel<Req, Resp, UnboundedChannel<ClientMessage<Req>, Response<Resp>>>>>,
        UnboundedChannel<Response<Resp>, ClientMessage<Req>>,
    ) {
        let (tx, rx) = crate::transport::channel::unbounded();
        (Box::pin(BaseChannel::new(Config::default(), rx)), tx)
    }

    fn test_requests<Req, Resp>() -> (
        Pin<
            Box<
                Requests<
                    BaseChannel<Req, Resp, UnboundedChannel<ClientMessage<Req>, Response<Resp>>>,
                >,
            >,
        >,
        UnboundedChannel<Response<Resp>, ClientMessage<Req>>,
    ) {
        let (tx, rx) = crate::transport::channel::unbounded();
        (
            Box::pin(BaseChannel::new(Config::default(), rx).requests()),
            tx,
        )
    }

    fn test_bounded_requests<Req, Resp>(
        capacity: usize,
    ) -> (
        Pin<
            Box<
                Requests<
                    BaseChannel<Req, Resp, channel::Channel<ClientMessage<Req>, Response<Resp>>>,
                >,
            >,
        >,
        channel::Channel<Response<Resp>, ClientMessage<Req>>,
    ) {
        let (tx, rx) = crate::transport::channel::bounded(capacity);
        // Add 1 because capacity 0 is not supported (but is supported by transport::channel::bounded).
        let config = Config {
            pending_response_buffer: capacity + 1,
        };
        (Box::pin(BaseChannel::new(config, rx).requests()), tx)
    }

    fn fake_request<Req>(req: Req) -> ClientMessage<Req> {
        ClientMessage::Request(Request {
            context: context::current(),
            id: 0,
            message: req,
        })
    }

    fn test_abortable(
        abort_registration: AbortRegistration,
    ) -> impl Future<Output = Result<(), Aborted>> {
        Abortable::new(pending(), abort_registration)
    }

    #[tokio::test]
    async fn test_serve() {
        let serve = serve(|_, i| async move { Ok(i) });
        assert_matches!(serve.serve(context::current(), 7).await, Ok(7));
    }

    #[tokio::test]
    async fn serve_before_mutates_context() -> anyhow::Result<()> {
        struct SetDeadline(SystemTime);
        impl<Req> BeforeRequest<Req> for SetDeadline {
            async fn before(
                &mut self,
                ctx: &mut context::Context,
                _: &Req,
            ) -> Result<(), ServerError> {
                ctx.deadline = self.0;
                Ok(())
            }
        }

        let some_time = SystemTime::UNIX_EPOCH + Duration::from_secs(37);
        let some_other_time = SystemTime::UNIX_EPOCH + Duration::from_secs(83);

        let serve = serve(move |ctx: context::Context, i| async move {
            assert_eq!(ctx.deadline, some_time);
            Ok(i)
        });
        let deadline_hook = serve.before(SetDeadline(some_time));
        let mut ctx = context::current();
        ctx.deadline = some_other_time;
        deadline_hook.serve(ctx, 7).await?;
        Ok(())
    }

    #[tokio::test]
    async fn serve_before_and_after() -> anyhow::Result<()> {
        let _ = tracing_subscriber::fmt::try_init();

        struct PrintLatency {
            start: Instant,
        }
        impl PrintLatency {
            fn new() -> Self {
                Self {
                    start: Instant::now(),
                }
            }
        }
        impl<Req> BeforeRequest<Req> for PrintLatency {
            async fn before(
                &mut self,
                _: &mut context::Context,
                _: &Req,
            ) -> Result<(), ServerError> {
                self.start = Instant::now();
                Ok(())
            }
        }
        impl<Resp> AfterRequest<Resp> for PrintLatency {
            async fn after(&mut self, _: &mut context::Context, _: &mut Result<Resp, ServerError>) {
                tracing::info!("Elapsed: {:?}", self.start.elapsed());
            }
        }

        let serve = serve(move |_: context::Context, i| async move { Ok(i) });
        serve
            .before_and_after(PrintLatency::new())
            .serve(context::current(), 7)
            .await?;
        Ok(())
    }

    #[tokio::test]
    async fn serve_before_error_aborts_request() -> anyhow::Result<()> {
        let serve = serve(|_, _| async { panic!("Shouldn't get here") });
        let deadline_hook = serve.before(|_: &mut context::Context, _: &i32| async {
            Err(ServerError::new(io::ErrorKind::Other, "oops".into()))
        });
        let resp: Result<i32, _> = deadline_hook.serve(context::current(), 7).await;
        assert_matches!(resp, Err(_));
        Ok(())
    }

    #[tokio::test]
    async fn base_channel_start_send_duplicate_request_returns_error() {
        let (mut channel, _tx) = test_channel::<(), ()>();

        channel
            .as_mut()
            .start_request(Request {
                id: 0,
                context: context::current(),
                message: (),
            })
            .unwrap();
        assert_matches!(
            channel.as_mut().start_request(Request {
                id: 0,
                context: context::current(),
                message: ()
            }),
            Err(AlreadyExistsError)
        );
    }

    #[tokio::test]
    async fn base_channel_poll_next_aborts_multiple_requests() {
        let (mut channel, _tx) = test_channel::<(), ()>();

        tokio::time::pause();
        let req0 = channel
            .as_mut()
            .start_request(Request {
                id: 0,
                context: context::current(),
                message: (),
            })
            .unwrap();
        let req1 = channel
            .as_mut()
            .start_request(Request {
                id: 1,
                context: context::current(),
                message: (),
            })
            .unwrap();
        tokio::time::advance(std::time::Duration::from_secs(1000)).await;

        assert_matches!(
            channel.as_mut().poll_next(&mut noop_context()),
            Poll::Pending
        );
        assert_matches!(test_abortable(req0.abort_registration).await, Err(Aborted));
        assert_matches!(test_abortable(req1.abort_registration).await, Err(Aborted));
    }

    #[tokio::test]
    async fn base_channel_poll_next_aborts_canceled_request() {
        let (mut channel, mut tx) = test_channel::<(), ()>();

        tokio::time::pause();
        let req = channel
            .as_mut()
            .start_request(Request {
                id: 0,
                context: context::current(),
                message: (),
            })
            .unwrap();

        tx.send(ClientMessage::Cancel {
            trace_context: trace::Context::default(),
            request_id: 0,
        })
        .await
        .unwrap();

        assert_matches!(
            channel.as_mut().poll_next(&mut noop_context()),
            Poll::Pending
        );

        assert_matches!(test_abortable(req.abort_registration).await, Err(Aborted));
    }

    #[tokio::test]
    async fn base_channel_with_closed_transport_and_in_flight_request_returns_pending() {
        let (mut channel, tx) = test_channel::<(), ()>();

        tokio::time::pause();
        let _abort_registration = channel
            .as_mut()
            .start_request(Request {
                id: 0,
                context: context::current(),
                message: (),
            })
            .unwrap();

        drop(tx);
        assert_matches!(
            channel.as_mut().poll_next(&mut noop_context()),
            Poll::Pending
        );
    }

    #[tokio::test]
    async fn base_channel_with_closed_transport_and_no_in_flight_requests_returns_closed() {
        let (mut channel, tx) = test_channel::<(), ()>();
        drop(tx);
        assert_matches!(
            channel.as_mut().poll_next(&mut noop_context()),
            Poll::Ready(None)
        );
    }

    #[tokio::test]
    async fn base_channel_poll_next_yields_request() {
        let (mut channel, mut tx) = test_channel::<(), ()>();
        tx.send(fake_request(())).await.unwrap();

        assert_matches!(
            channel.as_mut().poll_next(&mut noop_context()),
            Poll::Ready(Some(Ok(_)))
        );
    }

    #[tokio::test]
    async fn base_channel_poll_next_aborts_request_and_yields_request() {
        let (mut channel, mut tx) = test_channel::<(), ()>();

        tokio::time::pause();
        let req = channel
            .as_mut()
            .start_request(Request {
                id: 0,
                context: context::current(),
                message: (),
            })
            .unwrap();
        tokio::time::advance(std::time::Duration::from_secs(1000)).await;

        tx.send(fake_request(())).await.unwrap();

        assert_matches!(
            channel.as_mut().poll_next(&mut noop_context()),
            Poll::Ready(Some(Ok(_)))
        );
        assert_matches!(test_abortable(req.abort_registration).await, Err(Aborted));
    }

    #[tokio::test]
    async fn base_channel_start_send_removes_in_flight_request() {
        let (mut channel, _tx) = test_channel::<(), ()>();

        channel
            .as_mut()
            .start_request(Request {
                id: 0,
                context: context::current(),
                message: (),
            })
            .unwrap();
        assert_eq!(channel.in_flight_requests(), 1);
        channel
            .as_mut()
            .start_send(Response {
                request_id: 0,
                message: Ok(()),
            })
            .unwrap();
        assert_eq!(channel.in_flight_requests(), 0);
    }

    #[tokio::test]
    async fn in_flight_request_drop_cancels_request() {
        let (mut requests, mut tx) = test_requests::<(), ()>();
        tx.send(fake_request(())).await.unwrap();

        let request = match requests.as_mut().poll_next(&mut noop_context()) {
            Poll::Ready(Some(Ok(request))) => request,
            result => panic!("Unexpected result: {:?}", result),
        };
        drop(request);

        let poll = requests
            .as_mut()
            .channel_pin_mut()
            .poll_next(&mut noop_context());
        assert!(poll.is_pending());
        let in_flight_requests = requests.channel().in_flight_requests();
        assert_eq!(in_flight_requests, 0);
    }

    #[tokio::test]
    async fn in_flight_requests_successful_execute_doesnt_cancel_request() {
        let (mut requests, mut tx) = test_requests::<(), ()>();
        tx.send(fake_request(())).await.unwrap();

        let request = match requests.as_mut().poll_next(&mut noop_context()) {
            Poll::Ready(Some(Ok(request))) => request,
            result => panic!("Unexpected result: {:?}", result),
        };
        request.execute(serve(|_, _| async { Ok(()) })).await;
        assert!(requests
            .as_mut()
            .channel_pin_mut()
            .canceled_requests
            .poll_recv(&mut noop_context())
            .is_pending());
    }

    #[tokio::test]
    async fn requests_poll_next_response_returns_pending_when_buffer_full() {
        let (mut requests, _tx) = test_bounded_requests::<(), ()>(0);

        // Response written to the transport.
        requests
            .as_mut()
            .channel_pin_mut()
            .start_request(Request {
                id: 0,
                context: context::current(),
                message: (),
            })
            .unwrap();
        requests
            .as_mut()
            .channel_pin_mut()
            .start_send(Response {
                request_id: 0,
                message: Ok(()),
            })
            .unwrap();

        // Response waiting to be written.
        requests
            .as_mut()
            .project()
            .responses_tx
            .send(Response {
                request_id: 1,
                message: Ok(()),
            })
            .await
            .unwrap();

        requests
            .as_mut()
            .channel_pin_mut()
            .start_request(Request {
                id: 1,
                context: context::current(),
                message: (),
            })
            .unwrap();

        assert_matches!(
            requests.as_mut().poll_next_response(&mut noop_context()),
            Poll::Pending
        );
    }

    #[tokio::test]
    async fn requests_pump_write_returns_pending_when_buffer_full() {
        let (mut requests, _tx) = test_bounded_requests::<(), ()>(0);

        // Response written to the transport.
        requests
            .as_mut()
            .channel_pin_mut()
            .start_request(Request {
                id: 0,
                context: context::current(),
                message: (),
            })
            .unwrap();
        requests
            .as_mut()
            .channel_pin_mut()
            .start_send(Response {
                request_id: 0,
                message: Ok(()),
            })
            .unwrap();

        // Response waiting to be written.
        requests
            .as_mut()
            .channel_pin_mut()
            .start_request(Request {
                id: 1,
                context: context::current(),
                message: (),
            })
            .unwrap();
        requests
            .as_mut()
            .project()
            .responses_tx
            .send(Response {
                request_id: 1,
                message: Ok(()),
            })
            .await
            .unwrap();

        assert_matches!(
            requests.as_mut().pump_write(&mut noop_context(), true),
            Poll::Pending
        );
        // Assert that the pending response was not polled while the channel was blocked.
        assert_matches!(
            requests.as_mut().pending_responses_mut().recv().await,
            Some(_)
        );
    }

    #[tokio::test]
    async fn requests_pump_read() {
        let (mut requests, mut tx) = test_requests::<(), ()>();

        // Response written to the transport.
        tx.send(fake_request(())).await.unwrap();

        assert_matches!(
            requests.as_mut().pump_read(&mut noop_context()),
            Poll::Ready(Some(Ok(_)))
        );
        assert_eq!(requests.channel.in_flight_requests(), 1);
    }
}<|MERGE_RESOLUTION|>--- conflicted
+++ resolved
@@ -520,21 +520,6 @@
         }
     }
 
-<<<<<<< HEAD
-    /// Runs the channel until completion by executing all requests using the given service
-    /// function. Request handlers are run concurrently by [spawning](::tokio::spawn) on tokio's
-    /// default executor.
-    #[cfg(feature = "tokio1")]
-    #[cfg_attr(docsrs, doc(cfg(feature = "tokio1")))]
-    fn execute<S,F>(self, serve: S, shutdown_callback: F) -> self::tokio::TokioChannelExecutor<Requests<Self>, S,F>
-    where
-        Self: Sized,
-        S: Serve<Self::Req, Resp = Self::Resp> + Send + 'static,
-        S::Fut: Send,
-        Self::Req: Send + 'static,
-        Self::Resp: Send + 'static,
-        F: FnOnce() + Send + 'static,
-=======
     /// Returns a stream of request execution futures. Each future represents an in-flight request
     /// being responded to by the server. The futures must be awaited or spawned to complete their
     /// requests.
@@ -567,11 +552,14 @@
     ///         MyInt(2));
     /// }
     /// ```
-    fn execute<S>(self, serve: S) -> impl Stream<Item = impl Future<Output = ()>>
+    fn execute<S,F>(self, serve: S, shutdown_callback: F) -> impl Stream<Item = impl Future<Output = ()>>
     where
         Self: Sized,
-        S: Serve<Req = Self::Req, Resp = Self::Resp> + Clone,
->>>>>>> a3d00b07
+        S: Serve<Self::Req, Resp = Self::Resp> + Send + 'static,
+        S::Fut: Send,
+        Self::Req: Send + 'static,
+        Self::Resp: Send + 'static,
+        F: FnOnce() + Send + 'static,
     {
         self.requests().execute(serve,shutdown_callback)
     }
