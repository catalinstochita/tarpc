--- conflicted
+++ resolved
@@ -110,13 +110,9 @@
 
             let transport = transport::new(framed, Bincode::default());
 
-<<<<<<< HEAD
-            let fut = BaseChannel::with_defaults(transport).execute(Service.serve(), ||{});
-=======
             let fut = BaseChannel::with_defaults(transport)
-                .execute(Service.serve())
+                .execute(Service.serve(),||{})
                 .for_each(spawn);
->>>>>>> a3d00b07
             tokio::spawn(fut);
         }
     });
