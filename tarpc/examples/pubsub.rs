--- conflicted
+++ resolved
@@ -116,12 +116,8 @@
                 ))
             }
         };
-<<<<<<< HEAD
-        let (handler, abort_handle) = future::abortable(handler.execute(subscriber.serve(),||{}));
-=======
         let (handler, abort_handle) =
-            future::abortable(handler.execute(subscriber.serve()).for_each(spawn));
->>>>>>> a3d00b07
+            future::abortable(handler.execute(subscriber.serve(),||{}).for_each(spawn));
         tokio::spawn(async move {
             match handler.await {
                 Ok(()) | Err(future::Aborted) => info!(?local_addr, "subscriber shutdown."),
@@ -169,12 +165,8 @@
             info!(publisher.peer_addr = ?publisher.peer_addr(), "publisher connected.");
 
             server::BaseChannel::with_defaults(publisher)
-<<<<<<< HEAD
-                .execute(self.serve(),||{} )
-=======
-                .execute(self.serve())
+                .execute(self.serve(),||{})
                 .for_each(spawn)
->>>>>>> a3d00b07
                 .await
         });
 
